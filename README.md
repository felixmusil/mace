# <span style="font-size:larger;">MACE</span>

[![GitHub release](https://img.shields.io/github/release/ACEsuit/mace.svg)](https://GitHub.com/ACEsuit/mace/releases/)
[![Paper](https://img.shields.io/badge/Paper-NeurIPs2022-blue)](https://openreview.net/forum?id=YPpSngE-ZU)
[![License](https://img.shields.io/badge/License-MIT%202.0-blue.svg)](https://opensource.org/licenses/mit)
[![GitHub issues](https://img.shields.io/github/issues/ACEsuit/mace.svg)](https://GitHub.com/ACEsuit/mace/issues/)
[![Documentation Status](https://readthedocs.org/projects/mace/badge/)](https://mace-docs.readthedocs.io/en/latest/)

## Table of contents

- [About MACE](#about-mace)
- [Documentation](#documentation)
- [Installation](#installation)
- [Usage](#usage)
  - [Training](#training)
  - [Evaluation](#evaluation)
- [Tutorial](#tutorial)
- [Weights and Biases](#weights-and-biases-for-experiment-tracking)
- [Development](#development)
<<<<<<< HEAD
- [Pretrained models](#pretrained-universal-mace-checkpoints)
=======
- [Pretrained foundation models](#pretrained-foundation-models)
  - [MACE-MP: Materials Project Force Fields](#mace-mp-materials-project-force-fields)
  - [MACE-OFF: Transferable Organic Force Fields](#mace-off-transferable-organic-force-fields)
>>>>>>> 6bdcd5e6
- [References](#references)
- [Contact](#contact)
- [License](#license)

## About MACE

MACE provides fast and accurate machine learning interatomic potentials with higher order equivariant message passing.

This repository contains the MACE reference implementation developed by
Ilyes Batatia, Gregor Simm, and David Kovacs.

Also available:

- [MACE in JAX](https://github.com/ACEsuit/mace-jax), currently about 2x times faster at evaluation, but training is recommended in Pytorch for optimal performances.
- [MACE layers](https://github.com/ACEsuit/mace-layer) for constructing higher order equivariant graph neural networks for arbitrary 3D point clouds.

## Documentation

A partial documentation is available at: https://mace-docs.readthedocs.io

## Installation

Requirements:

- Python >= 3.7
- [PyTorch](https://pytorch.org/) >= 1.12

(for openMM, use Python = 3.9)

### pip installation

To install via `pip`, follow the steps below:

```sh
pip install --upgrade pip
pip install torch torchvision torchaudio --index-url https://download.pytorch.org/whl/cu118
pip install mace-torch
```

For CPU or MPS (Apple Silicon) installation, use `pip install torch torchvision torchaudio` instead.

### conda installation

If you do not have CUDA pre-installed, it is **recommended** to follow the conda installation process:

```sh
# Create a virtual environment and activate it
conda create --name mace_env
conda activate mace_env

# Install PyTorch
conda install pytorch torchvision torchaudio cudatoolkit=11.1 -c pytorch-lts -c conda-forge

# Clone and install MACE (and all required packages)
git clone https://github.com/ACEsuit/mace.git
pip install ./mace
```

### pip installation from source

To install via `pip`, follow the steps below:

```sh
# Create a virtual environment and activate it
python -m venv mace-venv
source mace-venv/bin/activate

# Install PyTorch (for example, for CUDA 10.2 [cu102])
pip install torch==1.8.2 --extra-index-url "https://download.pytorch.org/whl/lts/1.8/cu102"

# Clone and install MACE (and all required packages)
git clone https://github.com/ACEsuit/mace.git
pip install ./mace
```

**Note:** The homonymous package on [PyPI](https://pypi.org/project/MACE/) has nothing to do with this one.

## Usage

### Training

To train a MACE model, you can use the `mace_run_train` script, which should be in the usual place that pip places binaries (or you can explicitly run `python3 <path_to_cloned_dir>/mace/cli/run_train.py`)

```sh
mace_run_train \
    --name="MACE_model" \
    --train_file="train.xyz" \
    --valid_fraction=0.05 \
    --test_file="test.xyz" \
    --config_type_weights='{"Default":1.0}' \
    --E0s='{1:-13.663181292231226, 6:-1029.2809654211628, 7:-1484.1187695035828, 8:-2042.0330099956639}' \
    --model="MACE" \
    --hidden_irreps='128x0e + 128x1o' \
    --r_max=5.0 \
    --batch_size=10 \
    --max_num_epochs=1500 \
    --swa \
    --start_swa=1200 \
    --ema \
    --ema_decay=0.99 \
    --amsgrad \
    --restart_latest \
    --device=cuda \
```

To give a specific validation set, use the argument `--valid_file`. To set a larger batch size for evaluating the validation set, specify `--valid_batch_size`.

To control the model's size, you need to change `--hidden_irreps`. For most applications, the recommended default model size is `--hidden_irreps='256x0e'` (meaning 256 invariant messages) or `--hidden_irreps='128x0e + 128x1o'`. If the model is not accurate enough, you can include higher order features, e.g., `128x0e + 128x1o + 128x2e`, or increase the number of channels to `256`.

It is usually preferred to add the isolated atoms to the training set, rather than reading in their energies through the command line like in the example above. To label them in the training set, set `config_type=IsolatedAtom` in their info fields. If you prefer not to use or do not know the energies of the isolated atoms, you can use the option `--E0s="average"` which estimates the atomic energies using least squares regression.

If the keyword `--swa` is enabled, the energy weight of the loss is increased for the last ~20% of the training epochs (from `--start_swa` epochs). This setting usually helps lower the energy errors.

The precision can be changed using the keyword `--default_dtype`, the default is `float64` but `float32` gives a significant speed-up (usually a factor of x2 in training).

The keywords `--batch_size` and `--max_num_epochs` should be adapted based on the size of the training set. The batch size should be increased when the number of training data increases, and the number of epochs should be decreased. An heuristic for initial settings, is to consider the number of gradient update constant to 200 000, which can be computed as $\text{max-num-epochs}*\frac{\text{num-configs-training}}{\text{batch-size}}$.

The code can handle training set with heterogeneous labels, for example containing both bulk structures with stress and isolated molecules. In this example, to make the code ignore stress on molecules, append to your molecules configuration a `config_stress_weight = 0.0`.

To use Apple Silicon GPU acceleration make sure to install the latest PyTorch version and specify `--device=mps`.

### Evaluation

To evaluate your MACE model on an XYZ file, run the `mace_eval_configs`:

```sh
mace_eval_configs \
    --configs="your_configs.xyz" \
    --model="your_model.model" \
    --output="./your_output.xyz"
```

## Tutorial

You can run our [Colab tutorial](https://colab.research.google.com/drive/1D6EtMUjQPey_GkuxUAbPgld6_9ibIa-V?authuser=1#scrollTo=Z10787RE1N8T) to quickly get started with MACE. 

We also have a more detailed user and developer tutorial at https://github.com/ilyes319/mace-tutorials

## Weights and Biases for experiment tracking

If you would like to use MACE with Weights and Biases to log your experiments simply install with

```sh
pip install ./mace[wandb]
```

And specify the necessary keyword arguments (`--wandb`, `--wandb_project`, `--wandb_entity`, `--wandb_name`, `--wandb_log_hypers`)


## Pretrained Foundation Models

### MACE-MP: Materials Project Force Fields

We have collaborated with the Materials Project (MP) to train a universal MACE potential covering 89 elements on 1.6 M bulk crystals in the [MPTrj dataset](https://figshare.com/articles/dataset/23713842) selected from MP relaxation trajectories.
The models are releaed on GitHub at https://github.com/ACEsuit/mace-mp.
If you use them please cite [our paper](https://arxiv.org/abs/2401.00096) which also contains an large range of example applications and benchmarks.

#### Example usage in ASE
```py
from mace.calculators import mace_mp
from ase import build

atoms = build.molecule('H2O')
calc = mace_mp(model="medium", dispersion=False, default_dtype="float32", device='cuda')
atoms.calc = calc
print(atoms.get_potential_energy())
```

### MACE-OFF: Transferable Organic Force Fields

There is a series (small, medium, large) transferable organic force fields. These can be used for the simulation of organic molecules, crystals and molecular liquids, or as a starting point for fine-tuning on a new dataset. The models are released under the [ASL license](https://github.com/gabor1/ASL). 
The models are releaed on GitHub at https://github.com/ACEsuit/mace-off.
If you use them please cite [our paper](https://arxiv.org/abs/2312.15211) which also contains detailed benchmarks and example applications.

#### Example usage in ASE
```py
from mace.calculators import mace_off
from ase import build

atoms = build.molecule('H2O')
calc = mace_off(model="medium", device='cuda')
atoms.calc = calc
print(atoms.get_potential_energy())
```

## Development

We use `black`, `isort`, `pylint`, and `mypy`.
Run the following to format and check your code:

```sh
bash ./scripts/run_checks.sh
```

We have CI set up to check this, but we _highly_ recommend that you run those commands
before you commit (and push) to avoid accidentally committing bad code.

We are happy to accept pull requests under an [MIT license](https://choosealicense.com/licenses/mit/). Please copy/paste the license text as a comment into your pull request.

## Pretrained Universal MACE Checkpoints

### Materials Project

We have collaborated with the Materials Project (MP) who trained universal MACE checkpoints covering 89 elements on 1.6 M bulk crystals in the [MPTrj dataset](https://figshare.com/articles/dataset/23713842) selected from MP relaxation trajectories. These pretrained models were used for materials stability prediction in [Matbench Discovery](https://matbench-discovery.materialsproject.org) and the corresponding [preprint](https://arxiv.org/abs/2308.14920). For easy reuse, these checkpoints were published on [Hugging Face](https://huggingface.co/cyrusyc/mace-universal).

## References

If you use this code, please cite our papers:

```text
@inproceedings{Batatia2022mace,
  title={{MACE}: Higher Order Equivariant Message Passing Neural Networks for Fast and Accurate Force Fields},
  author={Ilyes Batatia and David Peter Kovacs and Gregor N. C. Simm and Christoph Ortner and Gabor Csanyi},
  booktitle={Advances in Neural Information Processing Systems},
  editor={Alice H. Oh and Alekh Agarwal and Danielle Belgrave and Kyunghyun Cho},
  year={2022},
  url={https://openreview.net/forum?id=YPpSngE-ZU}
}
@misc{Batatia2022Design,
  title = {The Design Space of E(3)-Equivariant Atom-Centered Interatomic Potentials},
  author = {Batatia, Ilyes and Batzner, Simon and Kov{\'a}cs, D{\'a}vid P{\'e}ter and Musaelian, Albert and Simm, Gregor N. C. and Drautz, Ralf and Ortner, Christoph and Kozinsky, Boris and Cs{\'a}nyi, G{\'a}bor},
  year = {2022},
  number = {arXiv:2205.06643},
  eprint = {2205.06643},
  eprinttype = {arxiv},
  doi = {10.48550/arXiv.2205.06643},
  archiveprefix = {arXiv}
 }
```

## Contact

If you have any questions, please contact us at ilyes.batatia@ens-paris-saclay.fr.

For bugs or feature requests, please use [GitHub Issues](https://github.com/ACEsuit/mace/issues).

## License

MACE is published and distributed under the [Academic Software License v1.0 ](ASL.md).<|MERGE_RESOLUTION|>--- conflicted
+++ resolved
@@ -17,13 +17,9 @@
 - [Tutorial](#tutorial)
 - [Weights and Biases](#weights-and-biases-for-experiment-tracking)
 - [Development](#development)
-<<<<<<< HEAD
-- [Pretrained models](#pretrained-universal-mace-checkpoints)
-=======
 - [Pretrained foundation models](#pretrained-foundation-models)
   - [MACE-MP: Materials Project Force Fields](#mace-mp-materials-project-force-fields)
   - [MACE-OFF: Transferable Organic Force Fields](#mace-off-transferable-organic-force-fields)
->>>>>>> 6bdcd5e6
 - [References](#references)
 - [Contact](#contact)
 - [License](#license)
@@ -158,7 +154,7 @@
 
 ## Tutorial
 
-You can run our [Colab tutorial](https://colab.research.google.com/drive/1D6EtMUjQPey_GkuxUAbPgld6_9ibIa-V?authuser=1#scrollTo=Z10787RE1N8T) to quickly get started with MACE. 
+You can run our [Colab tutorial](https://colab.research.google.com/drive/1D6EtMUjQPey_GkuxUAbPgld6_9ibIa-V?authuser=1#scrollTo=Z10787RE1N8T) to quickly get started with MACE.
 
 We also have a more detailed user and developer tutorial at https://github.com/ilyes319/mace-tutorials
 
@@ -194,7 +190,7 @@
 
 ### MACE-OFF: Transferable Organic Force Fields
 
-There is a series (small, medium, large) transferable organic force fields. These can be used for the simulation of organic molecules, crystals and molecular liquids, or as a starting point for fine-tuning on a new dataset. The models are released under the [ASL license](https://github.com/gabor1/ASL). 
+There is a series (small, medium, large) transferable organic force fields. These can be used for the simulation of organic molecules, crystals and molecular liquids, or as a starting point for fine-tuning on a new dataset. The models are released under the [ASL license](https://github.com/gabor1/ASL).
 The models are releaed on GitHub at https://github.com/ACEsuit/mace-off.
 If you use them please cite [our paper](https://arxiv.org/abs/2312.15211) which also contains detailed benchmarks and example applications.
 
@@ -222,12 +218,6 @@
 before you commit (and push) to avoid accidentally committing bad code.
 
 We are happy to accept pull requests under an [MIT license](https://choosealicense.com/licenses/mit/). Please copy/paste the license text as a comment into your pull request.
-
-## Pretrained Universal MACE Checkpoints
-
-### Materials Project
-
-We have collaborated with the Materials Project (MP) who trained universal MACE checkpoints covering 89 elements on 1.6 M bulk crystals in the [MPTrj dataset](https://figshare.com/articles/dataset/23713842) selected from MP relaxation trajectories. These pretrained models were used for materials stability prediction in [Matbench Discovery](https://matbench-discovery.materialsproject.org) and the corresponding [preprint](https://arxiv.org/abs/2308.14920). For easy reuse, these checkpoints were published on [Hugging Face](https://huggingface.co/cyrusyc/mace-universal).
 
 ## References
 
