--- conflicted
+++ resolved
@@ -87,13 +87,8 @@
 python -m venv mace-venv
 source mace-venv/bin/activate
 
-<<<<<<< HEAD
-# Install PyTorch (for example, for CUDA 10.2 [cu102])
-pip install torch==1.8.2 --extra-index-url "https://download.pytorch.org/whl/lts/1.8/cu102"
-=======
 # Install PyTorch (for example, for CUDA 11.6 [cu116])
 pip3 install torch==2.0.1 torchvision==0.15.2 torchaudio==2.0.2 --index-url https://download.pytorch.org/whl/cu118
->>>>>>> 88d49f9e
 
 # Clone and install MACE (and all required packages)
 git clone https://github.com/ACEsuit/mace.git
