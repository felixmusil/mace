--- conflicted
+++ resolved
@@ -15,10 +15,6 @@
 
 # IDE
 .idea/
-<<<<<<< HEAD
-.vscode/
-=======
 .vscode/
 *.txt
-*.log
->>>>>>> deeff357
+*.log