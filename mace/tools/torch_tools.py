import logging
from typing import Dict

import numpy as np
import torch

TensorDict = Dict[str, torch.Tensor]


def to_one_hot(indices: torch.Tensor, num_classes: int) -> torch.Tensor:
    """
    Generates one-hot encoding with <num_classes> classes from <indices>
    :param indices: (N x 1) tensor
    :param num_classes: number of classes
    :param device: torch device
    :return: (N x num_classes) tensor
    """
    shape = indices.shape[:-1] + (num_classes,)
    oh = torch.zeros(shape, device=indices.device).view(shape)

    # scatter_ is the in-place version of scatter
    oh.scatter_(dim=-1, index=indices, value=1)

    return oh.view(*shape)


def count_parameters(module: torch.nn.Module) -> int:
    return int(sum(np.prod(p.shape) for p in module.parameters()))


def tensor_dict_to_device(td: TensorDict, device: torch.device) -> TensorDict:
    return {k: v.to(device) for k, v in td.items()}


def set_seeds(seed: int) -> None:
    np.random.seed(seed)
    torch.manual_seed(seed)


def to_numpy(t: torch.Tensor) -> np.ndarray:
    return t.cpu().detach().numpy()


def init_device(device_str: str) -> torch.device:
    if device_str == "cuda":
        assert torch.cuda.is_available(), "No CUDA device available!"
        logging.info(
            f"CUDA version: {torch.version.cuda}, CUDA device: {torch.cuda.current_device()}"
        )
        torch.cuda.init()
        return torch.device("cuda")

    logging.info("Using CPU")
    return torch.device("cpu")


dtype_dict = {"float32": torch.float32, "float64": torch.float64}


def set_default_dtype(dtype: str) -> None:
    torch.set_default_dtype(dtype_dict[dtype])


def get_complex_default_dtype():
    default_dtype = torch.get_default_dtype()
    if default_dtype == torch.float64:
        return torch.complex128

    if default_dtype == torch.float32:
        return torch.complex64

<<<<<<< HEAD
    raise NotImplementedError
=======
    raise NotImplementedError


def spherical_to_cartesian(t: torch.Tensor):
    """
    Convert spherical notation to cartesian notation
    """
    stress_cart_tensor = CartesianTensor("ij=ji")
    stress_rtp = stress_cart_tensor.reduced_tensor_products()
    return stress_cart_tensor.to_cartesian(t, rtp=stress_rtp)


def cartesian_to_spherical(t: torch.Tensor):
    """
    Convert cartesian notation to spherical notation
    """
    stress_cart_tensor = CartesianTensor("ij=ji")
    stress_rtp = stress_cart_tensor.reduced_tensor_products()
    return stress_cart_tensor.to_cartesian(t, rtp=stress_rtp)


def voigt_to_matrix(t: torch.Tensor):
    """
    Convert voigt notation to matrix notation
    :param t: (6,) tensor or (3, 3) tensor
    :return: (3, 3) tensor
    """
    if t.shape == (3, 3):
        return t
    if t.shape == (6,):
        return torch.tensor(
            [
                [t[0], t[5], t[4]],
                [t[5], t[1], t[3]],
                [t[4], t[3], t[2]],
            ],
            dtype=t.dtype,
        )

    raise ValueError(
        f"Stress tensor must be of shape (6,) or (3, 3), but has shape {t.shape}"
    )


def init_wandb(project: str, entity: str, name: str, config: dict):
    import wandb

    wandb.init(project=project, entity=entity, name=name, config=config)
>>>>>>> deeff357
<|MERGE_RESOLUTION|>--- conflicted
+++ resolved
@@ -69,9 +69,6 @@
     if default_dtype == torch.float32:
         return torch.complex64
 
-<<<<<<< HEAD
-    raise NotImplementedError
-=======
     raise NotImplementedError
 
 
@@ -119,5 +116,4 @@
 def init_wandb(project: str, entity: str, name: str, config: dict):
     import wandb
 
-    wandb.init(project=project, entity=entity, name=name, config=config)
->>>>>>> deeff357
+    wandb.init(project=project, entity=entity, name=name, config=config)