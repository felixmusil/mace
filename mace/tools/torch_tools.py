###########################################################################################
# Tools for torch
# Authors: Ilyes Batatia, Gregor Simm
# This program is distributed under the MIT License (see MIT.md)
###########################################################################################

import logging
from typing import Dict

import numpy as np
import torch
from e3nn.io import CartesianTensor

TensorDict = Dict[str, torch.Tensor]


def to_one_hot(indices: torch.Tensor, num_classes: int) -> torch.Tensor:
    """
    Generates one-hot encoding with <num_classes> classes from <indices>
    :param indices: (N x 1) tensor
    :param num_classes: number of classes
    :param device: torch device
    :return: (N x num_classes) tensor
    """
    shape = indices.shape[:-1] + (num_classes,)
    oh = torch.zeros(shape, device=indices.device).view(shape)

    # scatter_ is the in-place version of scatter
    oh.scatter_(dim=-1, index=indices, value=1)

    return oh.view(*shape)


def count_parameters(module: torch.nn.Module) -> int:
    return int(sum(np.prod(p.shape) for p in module.parameters()))


def tensor_dict_to_device(td: TensorDict, device: torch.device) -> TensorDict:
    return {k: v.to(device) if v is not None else None for k, v in td.items()}


def set_seeds(seed: int) -> None:
    np.random.seed(seed)
    torch.manual_seed(seed)


def to_numpy(t: torch.Tensor) -> np.ndarray:
    return t.cpu().detach().numpy()


def init_device(device_str: str) -> torch.device:
    if device_str == "cuda":
        assert torch.cuda.is_available(), "No CUDA device available!"
        logging.info(
            f"CUDA version: {torch.version.cuda}, CUDA device: {torch.cuda.current_device()}"
        )
        torch.cuda.init()
        return torch.device("cuda")
    if device_str == "mps":
        assert torch.backends.mps.is_available(), "No MPS backend is available!"
        logging.info("Using MPS GPU acceleration")
        return torch.device("mps")

    logging.info("Using CPU")
    return torch.device("cpu")


dtype_dict = {"float32": torch.float32, "float64": torch.float64}


def set_default_dtype(dtype: str) -> None:
    torch.set_default_dtype(dtype_dict[dtype])


def get_complex_default_dtype():
    default_dtype = torch.get_default_dtype()
    if default_dtype == torch.float64:
        return torch.complex128

    if default_dtype == torch.float32:
        return torch.complex64

    raise NotImplementedError


def spherical_to_cartesian(t: torch.Tensor):
    """
    Convert spherical notation to cartesian notation
    """
    stress_cart_tensor = CartesianTensor("ij=ji")
    stress_rtp = stress_cart_tensor.reduced_tensor_products()
    return stress_cart_tensor.to_cartesian(t, rtp=stress_rtp)


def cartesian_to_spherical(t: torch.Tensor):
    """
    Convert cartesian notation to spherical notation
    """
    stress_cart_tensor = CartesianTensor("ij=ji")
    stress_rtp = stress_cart_tensor.reduced_tensor_products()
    return stress_cart_tensor.to_cartesian(t, rtp=stress_rtp)


def voigt_to_matrix(t: torch.Tensor):
    """
    Convert voigt notation to matrix notation
    :param t: (6,) tensor or (3, 3) tensor
    :return: (3, 3) tensor
    """
    if t.shape == (3, 3):
        return t
    if t.shape == (6,):
        return torch.tensor(
            [
                [t[0], t[5], t[4]],
                [t[5], t[1], t[3]],
                [t[4], t[3], t[2]],
            ],
            dtype=t.dtype,
        )

    raise ValueError(
        f"Stress tensor must be of shape (6,) or (3, 3), but has shape {t.shape}"
    )


def init_wandb(project: str, entity: str, name: str, config: dict):
    import wandb

<<<<<<< HEAD
    return torch.tensor(
        [[t[0], t[5], t[4]], [t[5], t[1], t[3]], [t[4], t[3], t[2]]], dtype=t.dtype
    )


def init_wandb(project: str, entity: str, name: str, config: dict):
    import wandb

    wandb.init(project=project, entity=entity, name=name, config=config)


class DataParallelModel(torch.nn.Module):
    def __init__(self, model):
        super(DataParallelModel, self).__init__()
        self.model = torch.nn.DataParallel(model).cuda()

    def forward(self, batch, training, compute_force, compute_virials, compute_stress):
        return self.model(
            batch,
            training=training,
            compute_force=compute_force,
            compute_virials=compute_virials,
            compute_stress=compute_stress,
        )

    def __getattr__(self, name):
        try:
            return super().__getattr__(name)
        except AttributeError:
            return getattr(self.model.module, name)
=======
    wandb.init(project=project, entity=entity, name=name, config=config)
>>>>>>> 2292f8df
<|MERGE_RESOLUTION|>--- conflicted
+++ resolved
@@ -127,15 +127,6 @@
 def init_wandb(project: str, entity: str, name: str, config: dict):
     import wandb
 
-<<<<<<< HEAD
-    return torch.tensor(
-        [[t[0], t[5], t[4]], [t[5], t[1], t[3]], [t[4], t[3], t[2]]], dtype=t.dtype
-    )
-
-
-def init_wandb(project: str, entity: str, name: str, config: dict):
-    import wandb
-
     wandb.init(project=project, entity=entity, name=name, config=config)
 
 
@@ -157,7 +148,4 @@
         try:
             return super().__getattr__(name)
         except AttributeError:
-            return getattr(self.model.module, name)
-=======
-    wandb.init(project=project, entity=entity, name=name, config=config)
->>>>>>> 2292f8df
+            return getattr(self.model.module, name)