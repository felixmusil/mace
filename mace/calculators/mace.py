<<<<<<< HEAD
=======
###########################################################################################
# The ASE Calculator for MACE
# Authors: Ilyes Batatia, David Kovacs
# This program is distributed under the MIT License (see MIT.md)
###########################################################################################


from glob import glob
from pathlib import Path
from typing import Union

import numpy as np
>>>>>>> deeff357
import torch
from ase.calculators.calculator import Calculator, all_changes

from mace import data
from mace.modules.utils import extract_invariant
from mace.tools import torch_geometric, torch_tools, utils


class MACECalculator(Calculator):
<<<<<<< HEAD
    """MACE ASE Calculator"""

    implemented_properties = ["energy", "forces"]
=======
    """MACE ASE Calculator
    args:
        model_paths: str, path to model or models if a committee is produced
                to make a committee use a wild card notation like mace_*.model
        device: str, device to run on (cuda or cpu)
        energy_units_to_eV: float, conversion factor from model energy units to eV
        length_units_to_A: float, conversion factor from model length units to Angstroms
        default_dtype: str, default dtype of model
        charges_key: str, Array field of atoms object where atomic charges are stored
        model_type: str, type of model to load
                    Options: [MACE, DipoleMACE, EnergyDipoleMACE]

    Dipoles are returned in units of Debye
    """
>>>>>>> deeff357

    def __init__(
        self,
        model_paths: Union[list, str],
        device: str,
        energy_units_to_eV: float = 1.0,
        length_units_to_A: float = 1.0,
<<<<<<< HEAD
        default_dtype="float32",
        **kwargs
=======
        default_dtype="float64",
        charges_key="Qs",
        model_type="MACE",
        **kwargs,
>>>>>>> deeff357
    ):
        Calculator.__init__(self, **kwargs)
        self.results = {}

<<<<<<< HEAD
        self.model = torch.load(f=model_path, map_location=device)
        self.r_max = self.model.r_max
=======
        self.model_type = model_type

        if model_type == "MACE":
            self.implemented_properties = [
                "energy",
                "free_energy",
                "node_energy",
                "forces",
                "stress",
            ]
        elif model_type == "DipoleMACE":
            self.implemented_properties = ["dipole"]
        elif model_type == "EnergyDipoleMACE":
            self.implemented_properties = [
                "energy",
                "free_energy",
                "node_energy",
                "forces",
                "stress",
                "dipole",
            ]
        else:
            raise ValueError(
                f"Give a valid model_type: [MACE, DipoleMACE, EnergyDipoleMACE], {model_type} not supported"
            )

        if "model_path" in kwargs:
            print("model_path argument deprecated, use model_paths")
            model_paths = kwargs["model_path"]

        if isinstance(model_paths, str):
            # Find all models that staisfy the wildcard (e.g. mace_model_*.pt)
            model_paths_glob = glob(model_paths)
            if len(model_paths_glob) == 0:
                raise ValueError(f"Couldn't find MACE model files: {model_paths}")
            model_paths = model_paths_glob
        elif isinstance(model_paths, Path):
            model_paths = [model_paths]
        if len(model_paths) == 0:
            raise ValueError("No mace file neames supplied")
        self.num_models = len(model_paths)
        if len(model_paths) > 1:
            print(f"Running committee mace with {len(model_paths)} models")
            if model_type in ["MACE", "EnergyDipoleMACE"]:
                self.implemented_properties.extend(
                    ["energies", "energy_var", "forces_comm", "stress_var"]
                )
            elif model_type == "DipoleMACE":
                self.implemented_properties.extend(["dipole_var"])

        self.models = [
            torch.load(f=model_path, map_location=device) for model_path in model_paths
        ]
        for model in self.models:
            model.to(device)  # shouldn't be necessary but seems to help with GPU
        r_maxs = [model.r_max.cpu() for model in self.models]
        r_maxs = np.array(r_maxs)
        assert np.all(
            r_maxs == r_maxs[0]
        ), "committee r_max are not all the same {' '.join(r_maxs)}"
        self.r_max = float(r_maxs[0])

>>>>>>> deeff357
        self.device = torch_tools.init_device(device)
        self.energy_units_to_eV = energy_units_to_eV
        self.length_units_to_A = length_units_to_A
        self.z_table = utils.AtomicNumberTable(
            [int(z) for z in self.models[0].atomic_numbers]
        )
        self.charges_key = charges_key
        torch_tools.set_default_dtype(default_dtype)
        for model in self.models:
            for param in model.parameters():
                param.requires_grad = False

<<<<<<< HEAD
    # pylint: disable=dangerous-default-value
    def calculate(self, atoms=None, properties=["energy"], system_changes=all_changes):
=======
    def _create_result_tensors(
        self, model_type: str, num_models: int, num_atoms: int
    ) -> dict:
        """
        Create tensors to store the results of the committee
        :param model_type: str, type of model to load
                    Options: [MACE, DipoleMACE, EnergyDipoleMACE]
        :param num_models: int, number of models in the committee
        :return: tuple of torch tensors
        """
        dict_of_tensors = {}
        if model_type in ["MACE", "EnergyDipoleMACE"]:
            energies = torch.zeros(num_models, device=self.device)
            node_energy = torch.zeros(num_models, num_atoms, device=self.device)
            forces = torch.zeros(num_models, num_atoms, 3, device=self.device)
            stress = torch.zeros(num_models, 3, 3, device=self.device)
            dict_of_tensors.update(
                {
                    "energies": energies,
                    "node_energy": node_energy,
                    "forces": forces,
                    "stress": stress,
                }
            )
        if model_type in ["EnergyDipoleMACE", "DipoleMACE"]:
            dipole = torch.zeros(num_models, 3, device=self.device)
            dict_of_tensors.update({"dipole": dipole})
        return dict_of_tensors

    # pylint: disable=dangerous-default-value
    def calculate(self, atoms=None, properties=None, system_changes=all_changes):
>>>>>>> deeff357
        """
        Calculate properties.
        :param atoms: ase.Atoms object
        :param properties: [str], properties to be computed, used by ASE internally
        :param system_changes: [str], system changes since last calculation, used by ASE internally
        :return:
        """
        # call to base-class to set atoms attribute
        Calculator.calculate(self, atoms)

        # prepare data
<<<<<<< HEAD
        config = data.config_from_atoms(atoms)
=======
        config = data.config_from_atoms(atoms, charges_key=self.charges_key)
>>>>>>> deeff357
        data_loader = torch_geometric.dataloader.DataLoader(
            dataset=[
                data.AtomicData.from_config(
                    config, z_table=self.z_table, cutoff=self.r_max
                )
            ],
            batch_size=1,
            shuffle=False,
            drop_last=False,
        )
<<<<<<< HEAD
        batch = next(iter(data_loader)).to(self.device)

        # predict + extract data
        out = self.model(batch)
        forces = out["forces"].detach().cpu().numpy()
        energy = out["energy"].detach().cpu().item()

        # store results
        self.results = {
            "energy": energy * self.energy_units_to_eV,
            # force has units eng / len:
            "forces": forces * (self.energy_units_to_eV / self.length_units_to_A),
        }
=======

        if self.model_type in ["MACE", "EnergyDipoleMACE"]:
            batch = next(iter(data_loader)).to(self.device)
            node_e0 = self.models[0].atomic_energies_fn(batch["node_attrs"])
            compute_stress = True
        else:
            compute_stress = False

        batch_base = next(iter(data_loader)).to(self.device)
        ret_tensors = self._create_result_tensors(
            self.model_type, self.num_models, len(atoms)
        )
        for i, model in enumerate(self.models):
            batch = batch_base.clone()
            out = model(batch.to_dict(), compute_stress=compute_stress)
            if self.model_type in ["MACE", "EnergyDipoleMACE"]:
                ret_tensors["energies"][i] = out["energy"].detach()
                ret_tensors["node_energy"][i] = (out["node_energy"] - node_e0).detach()
                ret_tensors["forces"][i] = out["forces"].detach()
                if out["stress"] is not None:
                    ret_tensors["stress"][i] = out["stress"].detach()
            if self.model_type in ["DipoleMACE", "EnergyDipoleMACE"]:
                ret_tensors["dipole"][i] = out["dipole"].detach()

        self.results = {}
        if self.model_type in ["MACE", "EnergyDipoleMACE"]:
            self.results["energy"] = (
                torch.mean(ret_tensors["energies"], dim=0).cpu().item()
                * self.energy_units_to_eV
            )
            self.results["free_energy"] = self.results["energy"]
            self.results["node_energy"] = (
                torch.mean(ret_tensors["node_energy"] - node_e0, dim=0).cpu().numpy()
            )
            self.results["forces"] = (
                torch.mean(ret_tensors["forces"], dim=0).cpu().numpy()
                * self.energy_units_to_eV
                / self.length_units_to_A
            )
            if self.num_models > 1:
                self.results["energies"] = (
                    ret_tensors["energies"].cpu().numpy() * self.energy_units_to_eV
                )
                self.results["energy_var"] = (
                    torch.var(ret_tensors["energies"], dim=0, unbiased=False)
                    .cpu()
                    .item()
                    * self.energy_units_to_eV
                )
                self.results["forces_comm"] = (
                    ret_tensors["forces"].cpu().numpy()
                    * self.energy_units_to_eV
                    / self.length_units_to_A
                )
            if out["stress"] is not None:
                self.results["stress"] = full_3x3_to_voigt_6_stress(
                    torch.mean(ret_tensors["stress"], dim=0).cpu().numpy()
                    * self.energy_units_to_eV
                    / self.length_units_to_A**3
                )
                if self.num_models > 1:
                    self.results["stress_var"] = full_3x3_to_voigt_6_stress(
                        torch.var(ret_tensors["stress"], dim=0, unbiased=False)
                        .cpu()
                        .numpy()
                        * self.energy_units_to_eV
                        / self.length_units_to_A**3
                    )
        if self.model_type in ["DipoleMACE", "EnergyDipoleMACE"]:
            self.results["dipole"] = (
                torch.mean(ret_tensors["dipole"], dim=0).cpu().numpy()
            )
            if self.num_models > 1:
                self.results["dipole_var"] = (
                    torch.var(ret_tensors["dipole"], dim=0, unbiased=False)
                    .cpu()
                    .numpy()
                )

    def get_descriptors(self, atoms=None, invariants_only=True, num_layers=-1):
        """Extracts the descriptors from MACE model.
        :param atoms: ase.Atoms object
        :param invariants_only: bool, if True only the invariant descriptors are returned
        :param num_layers: int, number of layers to extract descriptors from, if -1 all layers are used
        :return: np.ndarray (num_atoms, num_interactions, invariant_features) of invariant descriptors if num_models is 1 or list[np.ndarray] otherwise
        """
        if atoms is None and self.atoms is None:
            raise ValueError("atoms not set")
        if atoms is None:
            atoms = self.atoms
        if self.model_type != "MACE":
            raise NotImplementedError("Only implemented for MACE models")
        if num_layers == -1:
            num_layers = int(self.models[0].num_interactions)
        config = data.config_from_atoms(atoms, charges_key=self.charges_key)
        data_loader = torch_geometric.dataloader.DataLoader(
            dataset=[
                data.AtomicData.from_config(
                    config, z_table=self.z_table, cutoff=self.r_max
                )
            ],
            batch_size=1,
            shuffle=False,
            drop_last=False,
        )
        batch = next(iter(data_loader)).to(self.device)
        descriptors = [model(batch.to_dict())["node_feats"] for model in self.models]
        if invariants_only:
            irreps_out = self.models[0].products[0].linear.__dict__["irreps_out"]
            l_max = irreps_out.lmax
            num_features = irreps_out.dim // (l_max + 1) ** 2
            descriptors = [
                extract_invariant(
                    descriptor,
                    num_layers=num_layers,
                    num_features=num_features,
                    l_max=l_max,
                )
                for descriptor in descriptors
            ]
        descriptors = [descriptor.detach().cpu().numpy() for descriptor in descriptors]

        if self.num_models == 1:
            return descriptors[0]
        return descriptors
>>>>>>> deeff357
<|MERGE_RESOLUTION|>--- conflicted
+++ resolved
@@ -1,5 +1,3 @@
-<<<<<<< HEAD
-=======
 ###########################################################################################
 # The ASE Calculator for MACE
 # Authors: Ilyes Batatia, David Kovacs
@@ -12,7 +10,6 @@
 from typing import Union
 
 import numpy as np
->>>>>>> deeff357
 import torch
 from ase.calculators.calculator import Calculator, all_changes
 
@@ -22,11 +19,6 @@
 
 
 class MACECalculator(Calculator):
-<<<<<<< HEAD
-    """MACE ASE Calculator"""
-
-    implemented_properties = ["energy", "forces"]
-=======
     """MACE ASE Calculator
     args:
         model_paths: str, path to model or models if a committee is produced
@@ -41,7 +33,6 @@
 
     Dipoles are returned in units of Debye
     """
->>>>>>> deeff357
 
     def __init__(
         self,
@@ -49,23 +40,14 @@
         device: str,
         energy_units_to_eV: float = 1.0,
         length_units_to_A: float = 1.0,
-<<<<<<< HEAD
         default_dtype="float32",
-        **kwargs
-=======
-        default_dtype="float64",
         charges_key="Qs",
         model_type="MACE",
         **kwargs,
->>>>>>> deeff357
     ):
         Calculator.__init__(self, **kwargs)
         self.results = {}
 
-<<<<<<< HEAD
-        self.model = torch.load(f=model_path, map_location=device)
-        self.r_max = self.model.r_max
-=======
         self.model_type = model_type
 
         if model_type == "MACE":
@@ -128,7 +110,6 @@
         ), "committee r_max are not all the same {' '.join(r_maxs)}"
         self.r_max = float(r_maxs[0])
 
->>>>>>> deeff357
         self.device = torch_tools.init_device(device)
         self.energy_units_to_eV = energy_units_to_eV
         self.length_units_to_A = length_units_to_A
@@ -141,10 +122,6 @@
             for param in model.parameters():
                 param.requires_grad = False
 
-<<<<<<< HEAD
-    # pylint: disable=dangerous-default-value
-    def calculate(self, atoms=None, properties=["energy"], system_changes=all_changes):
-=======
     def _create_result_tensors(
         self, model_type: str, num_models: int, num_atoms: int
     ) -> dict:
@@ -176,7 +153,6 @@
 
     # pylint: disable=dangerous-default-value
     def calculate(self, atoms=None, properties=None, system_changes=all_changes):
->>>>>>> deeff357
         """
         Calculate properties.
         :param atoms: ase.Atoms object
@@ -188,11 +164,7 @@
         Calculator.calculate(self, atoms)
 
         # prepare data
-<<<<<<< HEAD
-        config = data.config_from_atoms(atoms)
-=======
         config = data.config_from_atoms(atoms, charges_key=self.charges_key)
->>>>>>> deeff357
         data_loader = torch_geometric.dataloader.DataLoader(
             dataset=[
                 data.AtomicData.from_config(
@@ -203,21 +175,6 @@
             shuffle=False,
             drop_last=False,
         )
-<<<<<<< HEAD
-        batch = next(iter(data_loader)).to(self.device)
-
-        # predict + extract data
-        out = self.model(batch)
-        forces = out["forces"].detach().cpu().numpy()
-        energy = out["energy"].detach().cpu().item()
-
-        # store results
-        self.results = {
-            "energy": energy * self.energy_units_to_eV,
-            # force has units eng / len:
-            "forces": forces * (self.energy_units_to_eV / self.length_units_to_A),
-        }
-=======
 
         if self.model_type in ["MACE", "EnergyDipoleMACE"]:
             batch = next(iter(data_loader)).to(self.device)
@@ -342,5 +299,4 @@
 
         if self.num_models == 1:
             return descriptors[0]
-        return descriptors
->>>>>>> deeff357
+        return descriptors