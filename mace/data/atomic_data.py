--- conflicted
+++ resolved
@@ -1,3 +1,9 @@
+###########################################################################################
+# Atomic Data Class for handling molecules as graphs
+# Authors: Ilyes Batatia, Gregor Simm
+# This program is distributed under the MIT License (see MIT.md)
+###########################################################################################
+
 from typing import Optional, Sequence
 
 import torch.utils.data
@@ -7,6 +13,7 @@
     atomic_numbers_to_indices,
     to_one_hot,
     torch_geometric,
+    voigt_to_matrix,
 )
 
 from .neighborhood import get_neighborhood
@@ -22,10 +29,19 @@
     edge_lengths: torch.Tensor
     positions: torch.Tensor
     shifts: torch.Tensor
+    unit_shifts: torch.Tensor
     cell: torch.Tensor
     forces: torch.Tensor
     energy: torch.Tensor
+    stress: torch.Tensor
+    virials: torch.Tensor
+    dipole: torch.Tensor
+    charges: torch.Tensor
     weight: torch.Tensor
+    energy_weight: torch.Tensor
+    forces_weight: torch.Tensor
+    stress_weight: torch.Tensor
+    virials_weight: torch.Tensor
 
     def __init__(
         self,
@@ -33,10 +49,19 @@
         node_attrs: torch.Tensor,  # [n_nodes, n_node_feats]
         positions: torch.Tensor,  # [n_nodes, 3]
         shifts: torch.Tensor,  # [n_edges, 3],
+        unit_shifts: torch.Tensor,  # [n_edges, 3]
         cell: Optional[torch.Tensor],  # [3,3]
         weight: Optional[torch.Tensor],  # [,]
+        energy_weight: Optional[torch.Tensor],  # [,]
+        forces_weight: Optional[torch.Tensor],  # [,]
+        stress_weight: Optional[torch.Tensor],  # [,]
+        virials_weight: Optional[torch.Tensor],  # [,]
         forces: Optional[torch.Tensor],  # [n_nodes, 3]
         energy: Optional[torch.Tensor],  # [, ]
+        stress: Optional[torch.Tensor],  # [1,3,3]
+        virials: Optional[torch.Tensor],  # [1,3,3]
+        dipole: Optional[torch.Tensor],  # [, 3]
+        charges: Optional[torch.Tensor],  # [n_nodes, ]
     ):
         # Check shapes
         num_nodes = node_attrs.shape[0]
@@ -44,22 +69,40 @@
         assert edge_index.shape[0] == 2 and len(edge_index.shape) == 2
         assert positions.shape == (num_nodes, 3)
         assert shifts.shape[1] == 3
+        assert unit_shifts.shape[1] == 3
         assert len(node_attrs.shape) == 2
         assert weight is None or len(weight.shape) == 0
+        assert energy_weight is None or len(energy_weight.shape) == 0
+        assert forces_weight is None or len(forces_weight.shape) == 0
+        assert stress_weight is None or len(stress_weight.shape) == 0
+        assert virials_weight is None or len(virials_weight.shape) == 0
         assert cell is None or cell.shape == (3, 3)
         assert forces is None or forces.shape == (num_nodes, 3)
         assert energy is None or len(energy.shape) == 0
+        assert stress is None or stress.shape == (1, 3, 3)
+        assert virials is None or virials.shape == (1, 3, 3)
+        assert dipole is None or dipole.shape[-1] == 3
+        assert charges is None or charges.shape == (num_nodes,)
         # Aggregate data
         data = {
             "num_nodes": num_nodes,
             "edge_index": edge_index,
             "positions": positions,
             "shifts": shifts,
+            "unit_shifts": unit_shifts,
             "cell": cell,
             "node_attrs": node_attrs,
             "weight": weight,
+            "energy_weight": energy_weight,
+            "forces_weight": forces_weight,
+            "stress_weight": stress_weight,
+            "virials_weight": virials_weight,
             "forces": forces,
             "energy": energy,
+            "stress": stress,
+            "virials": virials,
+            "dipole": dipole,
+            "charges": charges,
         }
         super().__init__(**data)
 
@@ -67,7 +110,7 @@
     def from_config(
         cls, config: Configuration, z_table: AtomicNumberTable, cutoff: float
     ) -> "AtomicData":
-        edge_index, shifts = get_neighborhood(
+        edge_index, shifts, unit_shifts = get_neighborhood(
             positions=config.positions, cutoff=cutoff, pbc=config.pbc, cell=config.cell
         )
         indices = atomic_numbers_to_indices(config.atomic_numbers, z_table=z_table)
@@ -79,7 +122,9 @@
         cell = (
             torch.tensor(config.cell, dtype=torch.get_default_dtype())
             if config.cell is not None
-            else None
+            else torch.tensor(
+                3 * [0.0, 0.0, 0.0], dtype=torch.get_default_dtype()
+            ).view(3, 3)
         )
 
         weight = (
@@ -88,6 +133,30 @@
             else 1
         )
 
+        energy_weight = (
+            torch.tensor(config.energy_weight, dtype=torch.get_default_dtype())
+            if config.energy_weight is not None
+            else 1
+        )
+
+        forces_weight = (
+            torch.tensor(config.forces_weight, dtype=torch.get_default_dtype())
+            if config.forces_weight is not None
+            else 1
+        )
+
+        stress_weight = (
+            torch.tensor(config.stress_weight, dtype=torch.get_default_dtype())
+            if config.stress_weight is not None
+            else 1
+        )
+
+        virials_weight = (
+            torch.tensor(config.virials_weight, dtype=torch.get_default_dtype())
+            if config.virials_weight is not None
+            else 1
+        )
+
         forces = (
             torch.tensor(config.forces, dtype=torch.get_default_dtype())
             if config.forces is not None
@@ -98,8 +167,6 @@
             if config.energy is not None
             else None
         )
-<<<<<<< HEAD
-=======
         stress = (
             voigt_to_matrix(
                 torch.tensor(config.stress, dtype=torch.get_default_dtype())
@@ -124,17 +191,25 @@
             if config.charges is not None
             else None
         )
->>>>>>> 6bdcd5e6
 
         return cls(
             edge_index=torch.tensor(edge_index, dtype=torch.long),
             positions=torch.tensor(config.positions, dtype=torch.get_default_dtype()),
             shifts=torch.tensor(shifts, dtype=torch.get_default_dtype()),
+            unit_shifts=torch.tensor(unit_shifts, dtype=torch.get_default_dtype()),
             cell=cell,
             node_attrs=one_hot,
             weight=weight,
+            energy_weight=energy_weight,
+            forces_weight=forces_weight,
+            stress_weight=stress_weight,
+            virials_weight=virials_weight,
             forces=forces,
             energy=energy,
+            stress=stress,
+            virials=virials,
+            dipole=dipole,
+            charges=charges,
         )
 
 
