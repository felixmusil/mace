--- conflicted
+++ resolved
@@ -1,16 +1,11 @@
-<<<<<<< HEAD
-from abc import ABC, abstractmethod
-from typing import Callable, Dict, Optional, Tuple, Union
-=======
 ###########################################################################################
 # Elementary Block for Building O(3) Equivariant Higher Order Message Passing Neural Network
 # Authors: Ilyes Batatia, Gregor Simm
 # This program is distributed under the MIT License (see MIT.md)
 ###########################################################################################
 
-from abc import abstractmethod
+from abc import ABC, abstractmethod
 from typing import Callable, List, Optional, Tuple, Union
->>>>>>> deeff357
 
 import numpy as np
 import torch.nn.functional
@@ -160,11 +155,8 @@
         target_irreps: o3.Irreps,
         hidden_irreps: o3.Irreps,
         avg_num_neighbors: float,
-<<<<<<< HEAD
-        activation:torch.nn.Module=torch.nn.SiLU(),
-=======
+        activation:Optional[torch.nn.Module] = None,
         radial_MLP: Optional[List[int]] = None,
->>>>>>> deeff357
     ) -> None:
         super().__init__()
         self.node_attrs_irreps = node_attrs_irreps
@@ -174,13 +166,13 @@
         self.target_irreps = target_irreps
         self.hidden_irreps = hidden_irreps
         self.avg_num_neighbors = avg_num_neighbors
-<<<<<<< HEAD
+
+        if activation is None:
+            activation = torch.nn.SiLU()
         self.activation = activation
-=======
         if radial_MLP is None:
             radial_MLP = [64, 64, 64]
         self.radial_MLP = radial_MLP
->>>>>>> deeff357
 
         self._setup()
 
@@ -316,13 +308,8 @@
         # Convolution weights
         input_dim = self.edge_feats_irreps.num_irreps
         self.conv_tp_weights = nn.FullyConnectedNet(
-<<<<<<< HEAD
-            [input_dim] + 3 * [64] + [self.conv_tp.weight_numel],
+            [input_dim] + self.radial_MLP + [self.conv_tp.weight_numel],
             self.activation,
-=======
-            [input_dim] + self.radial_MLP + [self.conv_tp.weight_numel],
-            torch.nn.functional.silu,
->>>>>>> deeff357
         )
 
         # Linear
@@ -386,13 +373,8 @@
         # Convolution weights
         input_dim = self.edge_feats_irreps.num_irreps
         self.conv_tp_weights = nn.FullyConnectedNet(
-<<<<<<< HEAD
-            [input_dim] + 3 * [64] + [self.conv_tp.weight_numel],
+            [input_dim] + self.radial_MLP + [self.conv_tp.weight_numel],
             self.activation,
-=======
-            [input_dim] + self.radial_MLP + [self.conv_tp.weight_numel],
-            torch.nn.functional.silu,
->>>>>>> deeff357
         )
 
         # Linear
@@ -459,13 +441,8 @@
         # Convolution weights
         input_dim = self.edge_feats_irreps.num_irreps
         self.conv_tp_weights = nn.FullyConnectedNet(
-<<<<<<< HEAD
-            [input_dim] + 3 * [64] + [self.conv_tp.weight_numel],
+            [input_dim] + self.radial_MLP + [self.conv_tp.weight_numel],
             self.activation,
-=======
-            [input_dim] + self.radial_MLP + [self.conv_tp.weight_numel],
-            torch.nn.functional.silu,
->>>>>>> deeff357
         )
 
         # Linear
@@ -536,13 +513,8 @@
         # Convolution weights
         input_dim = self.edge_feats_irreps.num_irreps
         self.conv_tp_weights = nn.FullyConnectedNet(
-<<<<<<< HEAD
-            [input_dim] + 3 * [64] + [self.conv_tp.weight_numel],
+            [input_dim] + self.radial_MLP + [self.conv_tp.weight_numel],
             self.activation,
-=======
-            [input_dim] + self.radial_MLP + [self.conv_tp.weight_numel],
-            torch.nn.functional.silu,
->>>>>>> deeff357
         )
 
         # Linear
@@ -585,8 +557,6 @@
         )  # [n_nodes, channels, (lmax + 1)**2]
 
 
-<<<<<<< HEAD
-=======
 @compile_mode("script")
 class RealAgnosticAttResidualInteractionBlock(InteractionBlock):
     def _setup(self) -> None:
@@ -626,7 +596,7 @@
         )
         self.conv_tp_weights = nn.FullyConnectedNet(
             [input_dim] + 3 * [256] + [self.conv_tp.weight_numel],
-            torch.nn.functional.silu,
+            self.activation,
         )
 
         # Linear
@@ -681,7 +651,6 @@
 
 
 @compile_mode("script")
->>>>>>> deeff357
 class ScaleShiftBlock(torch.nn.Module):
     def __init__(self, scale: float, shift: float):
         super().__init__()
