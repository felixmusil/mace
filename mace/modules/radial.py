--- conflicted
+++ resolved
@@ -48,8 +48,6 @@
         )
 
 
-<<<<<<< HEAD
-=======
 @compile_mode("script")
 class GaussianBasis(torch.nn.Module):
     """
@@ -75,7 +73,6 @@
 
 
 @compile_mode("script")
->>>>>>> deeff357
 class PolynomialCutoff(torch.nn.Module):
     """
     Klicpera, J.; Groß, J.; Günnemann, S. Directional Message Passing for Molecular Graphs; ICLR 2020.
