from typing import Any, Callable, Dict, List, Optional, Type

import numpy as np
import torch
from e3nn import o3

from mace.data import AtomicData
from mace.tools.scatter import scatter_sum

from .blocks import (
    AtomicEnergiesBlock,
    EquivariantProductBasisBlock,
    InteractionBlock,
    LinearNodeEmbeddingBlock,
    LinearReadoutBlock,
    NonLinearReadoutBlock,
    RadialEmbeddingBlock,
    ScaleShiftBlock,
)
from .utils import compute_forces, get_edge_vectors_and_lengths

# pylint: disable=C0302


class MACE(torch.nn.Module):
    def __init__(
        self,
        r_max: float,
        num_bessel: int,
        num_polynomial_cutoff: int,
        max_ell: int,
        interaction_cls: Type[InteractionBlock],
        interaction_cls_first: Type[InteractionBlock],
        num_interactions: int,
        num_elements: int,
        hidden_irreps: o3.Irreps,
        MLP_irreps: o3.Irreps,
        atomic_energies: np.ndarray,
        avg_num_neighbors: float,
        atomic_numbers: List[int],
        correlation: int,
        gate: Optional[Callable],
<<<<<<< HEAD
        activation: torch.nn.Module = torch.nn.SiLU(),
    ):
        super().__init__()
        self.r_max = r_max
        self.atomic_numbers = atomic_numbers
=======
        radial_MLP: Optional[List[int]] = None,
        radial_type: Optional[str] = "bessel",
    ):
        super().__init__()
        self.register_buffer(
            "atomic_numbers", torch.tensor(atomic_numbers, dtype=torch.int64)
        )
        self.register_buffer(
            "r_max", torch.tensor(r_max, dtype=torch.get_default_dtype())
        )
        self.register_buffer(
            "num_interactions", torch.tensor(num_interactions, dtype=torch.int64)
        )
>>>>>>> deeff357
        # Embedding
        node_attr_irreps = o3.Irreps([(num_elements, (0, 1))])
        node_feats_irreps = o3.Irreps([(hidden_irreps.count(o3.Irrep(0, 1)), (0, 1))])
        self.node_embedding = LinearNodeEmbeddingBlock(
            irreps_in=node_attr_irreps, irreps_out=node_feats_irreps
        )
        self.radial_embedding = RadialEmbeddingBlock(
            r_max=r_max,
            num_bessel=num_bessel,
            num_polynomial_cutoff=num_polynomial_cutoff,
            radial_type=radial_type,
        )
        edge_feats_irreps = o3.Irreps(f"{self.radial_embedding.out_dim}x0e")

        sh_irreps = o3.Irreps.spherical_harmonics(max_ell)
        num_features = hidden_irreps.count(o3.Irrep(0, 1))
        interaction_irreps = (sh_irreps * num_features).sort()[0].simplify()
        self.spherical_harmonics = o3.SphericalHarmonics(
            sh_irreps, normalize=True, normalization="component"
        )
        if radial_MLP is None:
            radial_MLP = [64, 64, 64]
        # Interactions and readout
        self.atomic_energies_fn = AtomicEnergiesBlock(atomic_energies)

        inter = interaction_cls_first(
            node_attrs_irreps=node_attr_irreps,
            node_feats_irreps=node_feats_irreps,
            edge_attrs_irreps=sh_irreps,
            edge_feats_irreps=edge_feats_irreps,
            target_irreps=interaction_irreps,
            hidden_irreps=hidden_irreps,
            avg_num_neighbors=avg_num_neighbors,
<<<<<<< HEAD
            activation=activation,
=======
            radial_MLP=radial_MLP,
>>>>>>> deeff357
        )
        self.interactions = torch.nn.ModuleList([inter])

        # Use the appropriate self connection at the first layer for proper E0
        use_sc_first = False
        if "Residual" in str(interaction_cls_first):
            use_sc_first = True

        node_feats_irreps_out = inter.target_irreps
        prod = EquivariantProductBasisBlock(
            node_feats_irreps=node_feats_irreps_out,
            target_irreps=hidden_irreps,
            correlation=correlation,
            element_dependent=True,
            num_elements=num_elements,
            use_sc=use_sc_first,
        )
        self.products = torch.nn.ModuleList([prod])

        self.readouts = torch.nn.ModuleList()
        self.readouts.append(LinearReadoutBlock(hidden_irreps))

        for i in range(num_interactions - 1):
            if i == num_interactions - 2:
                hidden_irreps_out = str(
                    hidden_irreps[0]
                )  # Select only scalars for last layer
            else:
                hidden_irreps_out = hidden_irreps
            inter = interaction_cls(
                node_attrs_irreps=node_attr_irreps,
                node_feats_irreps=hidden_irreps,
                edge_attrs_irreps=sh_irreps,
                edge_feats_irreps=edge_feats_irreps,
                target_irreps=interaction_irreps,
                hidden_irreps=hidden_irreps_out,
                avg_num_neighbors=avg_num_neighbors,
<<<<<<< HEAD
                activation=activation,
=======
                radial_MLP=radial_MLP,
>>>>>>> deeff357
            )
            self.interactions.append(inter)
            prod = EquivariantProductBasisBlock(
                node_feats_irreps=interaction_irreps,
                target_irreps=hidden_irreps_out,
                correlation=correlation,
                element_dependent=True,
                num_elements=num_elements,
                use_sc=True,
            )
            self.products.append(prod)
            if i == num_interactions - 2:
                self.readouts.append(
                    NonLinearReadoutBlock(hidden_irreps_out, MLP_irreps, gate)
                )
            else:
                self.readouts.append(LinearReadoutBlock(hidden_irreps))

    def forward(self, data: AtomicData, training=False) -> Dict[str, Any]:
        # Setup
<<<<<<< HEAD
        data.positions.requires_grad = True
=======
        data["node_attrs"].requires_grad_(True)
        data["positions"].requires_grad_(True)
        num_graphs = data["ptr"].numel() - 1
        displacement = torch.zeros(
            (num_graphs, 3, 3),
            dtype=data["positions"].dtype,
            device=data["positions"].device,
        )
        if compute_virials or compute_stress or compute_displacement:
            (
                data["positions"],
                data["shifts"],
                displacement,
            ) = get_symmetric_displacement(
                positions=data["positions"],
                unit_shifts=data["unit_shifts"],
                cell=data["cell"],
                edge_index=data["edge_index"],
                num_graphs=num_graphs,
                batch=data["batch"],
            )
>>>>>>> deeff357

        # Atomic energies
        node_e0 = self.atomic_energies_fn(data.node_attrs)
        e0 = scatter_sum(
            src=node_e0, index=data.batch, dim=-1, dim_size=data.num_graphs
        )  # [n_graphs,]

        # Embeddings
        node_feats = self.node_embedding(data.node_attrs)
        vectors, lengths = get_edge_vectors_and_lengths(
            positions=data.positions, edge_index=data.edge_index, shifts=data.shifts
        )
        edge_attrs = self.spherical_harmonics(vectors)
        edge_feats = self.radial_embedding(lengths)

        # Interactions
        energies = [e0]
<<<<<<< HEAD
=======
        node_energies_list = [node_e0]
        node_feats_list = []
>>>>>>> deeff357
        for interaction, product, readout in zip(
            self.interactions, self.products, self.readouts
        ):
            node_feats, sc = interaction(
                node_attrs=data.node_attrs,
                node_feats=node_feats,
                edge_attrs=edge_attrs,
                edge_feats=edge_feats,
                edge_index=data.edge_index,
            )
            node_feats = product(
                node_feats=node_feats, sc=sc, node_attrs=data.node_attrs
            )
            node_feats_list.append(node_feats)
            node_energies = readout(node_feats).squeeze(-1)  # [n_nodes, ]
            energy = scatter_sum(
                src=node_energies, index=data.batch, dim=-1, dim_size=data.num_graphs
            )  # [n_graphs,]
            energies.append(energy)

        # Concatenate node features
        node_feats_out = torch.cat(node_feats_list, dim=-1)

        # Sum over energy contributions
        contributions = torch.stack(energies, dim=-1)
        total_energy = torch.sum(contributions, dim=-1)  # [n_graphs, ]
<<<<<<< HEAD
=======
        node_energy_contributions = torch.stack(node_energies_list, dim=-1)
        node_energy = torch.sum(node_energy_contributions, dim=-1)  # [n_nodes, ]

        # Outputs
        forces, virials, stress = get_outputs(
            energy=total_energy,
            positions=data["positions"],
            displacement=displacement,
            cell=data["cell"],
            training=training,
            compute_force=compute_force,
            compute_virials=compute_virials,
            compute_stress=compute_stress,
        )
>>>>>>> deeff357

        return {
            "energy": total_energy,
            "contributions": contributions,
<<<<<<< HEAD
            "forces": compute_forces(
                energy=total_energy, positions=data.positions, training=training
            ),
=======
            "forces": forces,
            "virials": virials,
            "stress": stress,
            "displacement": displacement,
            "node_feats": node_feats_out,
>>>>>>> deeff357
        }


class ScaleShiftMACE(MACE):
    def __init__(
        self,
        atomic_inter_scale: float,
        atomic_inter_shift: float,
        **kwargs,
    ):
        super().__init__(**kwargs)
        self.scale_shift = ScaleShiftBlock(
            scale=atomic_inter_scale, shift=atomic_inter_shift
        )

    def forward(self, data: AtomicData, training=False) -> Dict[str, Any]:
        # Setup
<<<<<<< HEAD
        data.positions.requires_grad = True
=======
        data["positions"].requires_grad_(True)
        data["node_attrs"].requires_grad_(True)
        num_graphs = data["ptr"].numel() - 1
        displacement = torch.zeros(
            (num_graphs, 3, 3),
            dtype=data["positions"].dtype,
            device=data["positions"].device,
        )
        if compute_virials or compute_stress or compute_displacement:
            (
                data["positions"],
                data["shifts"],
                displacement,
            ) = get_symmetric_displacement(
                positions=data["positions"],
                unit_shifts=data["unit_shifts"],
                cell=data["cell"],
                edge_index=data["edge_index"],
                num_graphs=num_graphs,
                batch=data["batch"],
            )
>>>>>>> deeff357

        # Atomic energies
        node_e0 = self.atomic_energies_fn(data.node_attrs)
        e0 = scatter_sum(
            src=node_e0, index=data.batch, dim=-1, dim_size=data.num_graphs
        )  # [n_graphs,]

        # Embeddings
        node_feats = self.node_embedding(data.node_attrs)
        vectors, lengths = get_edge_vectors_and_lengths(
            positions=data.positions, edge_index=data.edge_index, shifts=data.shifts
        )
        edge_attrs = self.spherical_harmonics(vectors)
        edge_feats = self.radial_embedding(lengths)

        # Interactions
        node_es_list = []
        node_feats_list = []
        for interaction, product, readout in zip(
            self.interactions, self.products, self.readouts
        ):
            node_feats, sc = interaction(
                node_attrs=data.node_attrs,
                node_feats=node_feats,
                edge_attrs=edge_attrs,
                edge_feats=edge_feats,
                edge_index=data.edge_index,
            )
            node_feats = product(
                node_feats=node_feats, sc=sc, node_attrs=data.node_attrs
            )
            node_feats_list.append(node_feats)
            node_es_list.append(readout(node_feats).squeeze(-1))  # {[n_nodes, ], }

        # Concatenate node features
        node_feats_out = torch.cat(node_feats_list, dim=-1)

        # Sum over interactions
        node_inter_es = torch.sum(
            torch.stack(node_es_list, dim=0), dim=0
        )  # [n_nodes, ]
        node_inter_es = self.scale_shift(node_inter_es)

        # Sum over nodes in graph
        inter_e = scatter_sum(
            src=node_inter_es, index=data.batch, dim=-1, dim_size=data.num_graphs
        )  # [n_graphs,]

        # Add E_0 and (scaled) interaction energy
        total_e = e0 + inter_e

        output = {
<<<<<<< HEAD
            "energy": total_e,
            "forces": compute_forces(
                energy=inter_e, positions=data.positions, training=training
            ),
=======
            "energy": total_energy,
            "node_energy": node_energy,
            "interaction_energy": inter_e,
            "forces": forces,
            "virials": virials,
            "stress": stress,
            "displacement": displacement,
            "node_feats": node_feats_out,
>>>>>>> deeff357
        }

        return output


class BOTNet(torch.nn.Module):
    def __init__(
        self,
        r_max: float,
        num_bessel: int,
        num_polynomial_cutoff: int,
        max_ell: int,
        interaction_cls: Type[InteractionBlock],
        interaction_cls_first: Type[InteractionBlock],
        num_interactions: int,
        num_elements: int,
        hidden_irreps: o3.Irreps,
        MLP_irreps: o3.Irreps,
        atomic_energies: np.ndarray,
        gate: Optional[Callable],
        avg_num_neighbors: float,
        atomic_numbers: List[int],
    ):
        super().__init__()
        self.r_max = r_max
        self.atomic_numbers = atomic_numbers
        # Embedding
        node_attr_irreps = o3.Irreps([(num_elements, (0, 1))])
        node_feats_irreps = o3.Irreps([(hidden_irreps.count(o3.Irrep(0, 1)), (0, 1))])
        self.node_embedding = LinearNodeEmbeddingBlock(
            irreps_in=node_attr_irreps, irreps_out=node_feats_irreps
        )
        self.radial_embedding = RadialEmbeddingBlock(
            r_max=r_max,
            num_bessel=num_bessel,
            num_polynomial_cutoff=num_polynomial_cutoff,
        )
        edge_feats_irreps = o3.Irreps(f"{self.radial_embedding.out_dim}x0e")

        sh_irreps = o3.Irreps.spherical_harmonics(max_ell)
        self.spherical_harmonics = o3.SphericalHarmonics(
            sh_irreps, normalize=True, normalization="component"
        )

        # Interactions and readouts
        self.atomic_energies_fn = AtomicEnergiesBlock(atomic_energies)

        self.interactions = torch.nn.ModuleList()
        self.readouts = torch.nn.ModuleList()

        inter = interaction_cls_first(
            node_attrs_irreps=node_attr_irreps,
            node_feats_irreps=node_feats_irreps,
            edge_attrs_irreps=sh_irreps,
            edge_feats_irreps=edge_feats_irreps,
            target_irreps=hidden_irreps,
            avg_num_neighbors=avg_num_neighbors,
        )
        self.interactions.append(inter)
        self.readouts.append(LinearReadoutBlock(inter.irreps_out))

        for i in range(num_interactions - 1):
            inter = interaction_cls(
                node_attrs_irreps=node_attr_irreps,
                node_feats_irreps=inter.irreps_out,
                edge_attrs_irreps=sh_irreps,
                edge_feats_irreps=edge_feats_irreps,
                target_irreps=hidden_irreps,
                avg_num_neighbors=avg_num_neighbors,
            )
            self.interactions.append(inter)
            if i == num_interactions - 2:
                self.readouts.append(
                    NonLinearReadoutBlock(inter.irreps_out, MLP_irreps, gate)
                )
            else:
                self.readouts.append(LinearReadoutBlock(inter.irreps_out))

    def forward(self, data: AtomicData, training=False) -> Dict[str, Any]:
        # Setup
        data.positions.requires_grad = True

        # Atomic energies
        node_e0 = self.atomic_energies_fn(data.node_attrs)
        e0 = scatter_sum(
            src=node_e0, index=data.batch, dim=-1, dim_size=data.num_graphs
        )  # [n_graphs,]

        # Embeddings
        node_feats = self.node_embedding(data.node_attrs)
        vectors, lengths = get_edge_vectors_and_lengths(
            positions=data.positions, edge_index=data.edge_index, shifts=data.shifts
        )
        edge_attrs = self.spherical_harmonics(vectors)
        edge_feats = self.radial_embedding(lengths)

        # Interactions
        energies = [e0]
        for interaction, readout in zip(self.interactions, self.readouts):
            node_feats = interaction(
                node_attrs=data.node_attrs,
                node_feats=node_feats,
                edge_attrs=edge_attrs,
                edge_feats=edge_feats,
                edge_index=data.edge_index,
            )
            node_energies = readout(node_feats).squeeze(-1)  # [n_nodes, ]
            energy = scatter_sum(
                src=node_energies, index=data.batch, dim=-1, dim_size=data.num_graphs
            )  # [n_graphs,]
            energies.append(energy)

        # Sum over energy contributions
        contributions = torch.stack(energies, dim=-1)
        total_energy = torch.sum(contributions, dim=-1)  # [n_graphs, ]

        output = {
            "energy": total_energy,
            "contributions": contributions,
            "forces": compute_forces(
                energy=total_energy, positions=data.positions, training=training
            ),
        }

        return output


class ScaleShiftBOTNet(BOTNet):
    def __init__(
        self,
        atomic_inter_scale: float,
        atomic_inter_shift: float,
        **kwargs,
    ):
        super().__init__(**kwargs)
        self.scale_shift = ScaleShiftBlock(
            scale=atomic_inter_scale, shift=atomic_inter_shift
        )

    def forward(self, data: AtomicData, training=False) -> Dict[str, Any]:
        # Setup
        data.positions.requires_grad = True

        # Atomic energies
        node_e0 = self.atomic_energies_fn(data.node_attrs)
        e0 = scatter_sum(
            src=node_e0, index=data.batch, dim=-1, dim_size=data.num_graphs
        )  # [n_graphs,]

        # Embeddings
        node_feats = self.node_embedding(data.node_attrs)
        vectors, lengths = get_edge_vectors_and_lengths(
            positions=data.positions, edge_index=data.edge_index, shifts=data.shifts
        )
        edge_attrs = self.spherical_harmonics(vectors)
        edge_feats = self.radial_embedding(lengths)

        # Interactions
        node_es_list = []
        for interaction, readout in zip(self.interactions, self.readouts):
            node_feats = interaction(
                node_attrs=data.node_attrs,
                node_feats=node_feats,
                edge_attrs=edge_attrs,
                edge_feats=edge_feats,
                edge_index=data.edge_index,
            )

            node_es_list.append(readout(node_feats).squeeze(-1))  # {[n_nodes, ], }

        # Sum over interactions
        node_inter_es = torch.sum(
            torch.stack(node_es_list, dim=0), dim=0
        )  # [n_nodes, ]
        node_inter_es = self.scale_shift(node_inter_es)

        # Sum over nodes in graph
        inter_e = scatter_sum(
            src=node_inter_es, index=data.batch, dim=-1, dim_size=data.num_graphs
        )  # [n_graphs,]

        # Add E_0 and (scaled) interaction energy
        total_e = e0 + inter_e

        output = {
            "energy": total_e,
            "forces": compute_forces(
                energy=inter_e, positions=data.positions, training=training
            ),
        }

<<<<<<< HEAD
=======
        return output


@compile_mode("script")
class AtomicDipolesMACE(torch.nn.Module):
    def __init__(
        self,
        r_max: float,
        num_bessel: int,
        num_polynomial_cutoff: int,
        max_ell: int,
        interaction_cls: Type[InteractionBlock],
        interaction_cls_first: Type[InteractionBlock],
        num_interactions: int,
        num_elements: int,
        hidden_irreps: o3.Irreps,
        MLP_irreps: o3.Irreps,
        avg_num_neighbors: float,
        atomic_numbers: List[int],
        correlation: int,
        gate: Optional[Callable],
        atomic_energies: Optional[
            None
        ],  # Just here to make it compatible with energy models, MUST be None
        radial_type: Optional[str] = "bessel",
        radial_MLP: Optional[List[int]] = None,
    ):
        super().__init__()
        self.register_buffer(
            "atomic_numbers", torch.tensor(atomic_numbers, dtype=torch.int64)
        )
        self.register_buffer("r_max", torch.tensor(r_max, dtype=torch.float64))
        self.register_buffer(
            "num_interactions", torch.tensor(num_interactions, dtype=torch.int64)
        )
        assert atomic_energies is None

        # Embedding
        node_attr_irreps = o3.Irreps([(num_elements, (0, 1))])
        node_feats_irreps = o3.Irreps([(hidden_irreps.count(o3.Irrep(0, 1)), (0, 1))])
        self.node_embedding = LinearNodeEmbeddingBlock(
            irreps_in=node_attr_irreps, irreps_out=node_feats_irreps
        )
        self.radial_embedding = RadialEmbeddingBlock(
            r_max=r_max,
            num_bessel=num_bessel,
            num_polynomial_cutoff=num_polynomial_cutoff,
            radial_type=radial_type,
        )
        edge_feats_irreps = o3.Irreps(f"{self.radial_embedding.out_dim}x0e")

        sh_irreps = o3.Irreps.spherical_harmonics(max_ell)
        num_features = hidden_irreps.count(o3.Irrep(0, 1))
        interaction_irreps = (sh_irreps * num_features).sort()[0].simplify()
        self.spherical_harmonics = o3.SphericalHarmonics(
            sh_irreps, normalize=True, normalization="component"
        )
        if radial_MLP is None:
            radial_MLP = [64, 64, 64]

        # Interactions and readouts
        inter = interaction_cls_first(
            node_attrs_irreps=node_attr_irreps,
            node_feats_irreps=node_feats_irreps,
            edge_attrs_irreps=sh_irreps,
            edge_feats_irreps=edge_feats_irreps,
            target_irreps=interaction_irreps,
            hidden_irreps=hidden_irreps,
            avg_num_neighbors=avg_num_neighbors,
            radial_MLP=radial_MLP,
        )
        self.interactions = torch.nn.ModuleList([inter])

        # Use the appropriate self connection at the first layer
        use_sc_first = False
        if "Residual" in str(interaction_cls_first):
            use_sc_first = True

        node_feats_irreps_out = inter.target_irreps
        prod = EquivariantProductBasisBlock(
            node_feats_irreps=node_feats_irreps_out,
            target_irreps=hidden_irreps,
            correlation=correlation,
            num_elements=num_elements,
            use_sc=use_sc_first,
        )
        self.products = torch.nn.ModuleList([prod])

        self.readouts = torch.nn.ModuleList()
        self.readouts.append(LinearDipoleReadoutBlock(hidden_irreps, dipole_only=True))

        for i in range(num_interactions - 1):
            if i == num_interactions - 2:
                assert (
                    len(hidden_irreps) > 1
                ), "To predict dipoles use at least l=1 hidden_irreps"
                hidden_irreps_out = str(
                    hidden_irreps[1]
                )  # Select only l=1 vectors for last layer
            else:
                hidden_irreps_out = hidden_irreps
            inter = interaction_cls(
                node_attrs_irreps=node_attr_irreps,
                node_feats_irreps=hidden_irreps,
                edge_attrs_irreps=sh_irreps,
                edge_feats_irreps=edge_feats_irreps,
                target_irreps=interaction_irreps,
                hidden_irreps=hidden_irreps_out,
                avg_num_neighbors=avg_num_neighbors,
                radial_MLP=radial_MLP,
            )
            self.interactions.append(inter)
            prod = EquivariantProductBasisBlock(
                node_feats_irreps=interaction_irreps,
                target_irreps=hidden_irreps_out,
                correlation=correlation,
                num_elements=num_elements,
                use_sc=True,
            )
            self.products.append(prod)
            if i == num_interactions - 2:
                self.readouts.append(
                    NonLinearDipoleReadoutBlock(
                        hidden_irreps_out, MLP_irreps, gate, dipole_only=True
                    )
                )
            else:
                self.readouts.append(
                    LinearDipoleReadoutBlock(hidden_irreps, dipole_only=True)
                )

    def forward(
        self,
        data: Dict[str, torch.Tensor],
        training: bool = False,  # pylint: disable=W0613
        compute_force: bool = False,
        compute_virials: bool = False,
        compute_stress: bool = False,
        compute_displacement: bool = False,
    ) -> Dict[str, Optional[torch.Tensor]]:
        assert compute_force is False
        assert compute_virials is False
        assert compute_stress is False
        assert compute_displacement is False
        # Setup
        data["node_attrs"].requires_grad_(True)
        data["positions"].requires_grad_(True)
        num_graphs = data["ptr"].numel() - 1

        # Embeddings
        node_feats = self.node_embedding(data["node_attrs"])
        vectors, lengths = get_edge_vectors_and_lengths(
            positions=data["positions"],
            edge_index=data["edge_index"],
            shifts=data["shifts"],
        )
        edge_attrs = self.spherical_harmonics(vectors)
        edge_feats = self.radial_embedding(lengths)

        # Interactions
        dipoles = []
        for interaction, product, readout in zip(
            self.interactions, self.products, self.readouts
        ):
            node_feats, sc = interaction(
                node_attrs=data["node_attrs"],
                node_feats=node_feats,
                edge_attrs=edge_attrs,
                edge_feats=edge_feats,
                edge_index=data["edge_index"],
            )
            node_feats = product(
                node_feats=node_feats,
                sc=sc,
                node_attrs=data["node_attrs"],
            )
            node_dipoles = readout(node_feats).squeeze(-1)  # [n_nodes,3]
            dipoles.append(node_dipoles)

        # Compute the dipoles
        contributions_dipoles = torch.stack(
            dipoles, dim=-1
        )  # [n_nodes,3,n_contributions]
        atomic_dipoles = torch.sum(contributions_dipoles, dim=-1)  # [n_nodes,3]
        total_dipole = scatter_sum(
            src=atomic_dipoles,
            index=data["batch"],
            dim=0,
            dim_size=num_graphs,
        )  # [n_graphs,3]
        baseline = compute_fixed_charge_dipole(
            charges=data["charges"],
            positions=data["positions"],
            batch=data["batch"],
            num_graphs=num_graphs,
        )  # [n_graphs,3]
        total_dipole = total_dipole + baseline

        output = {
            "dipole": total_dipole,
            "atomic_dipoles": atomic_dipoles,
        }
        return output


@compile_mode("script")
class EnergyDipolesMACE(torch.nn.Module):
    def __init__(
        self,
        r_max: float,
        num_bessel: int,
        num_polynomial_cutoff: int,
        max_ell: int,
        interaction_cls: Type[InteractionBlock],
        interaction_cls_first: Type[InteractionBlock],
        num_interactions: int,
        num_elements: int,
        hidden_irreps: o3.Irreps,
        MLP_irreps: o3.Irreps,
        avg_num_neighbors: float,
        atomic_numbers: List[int],
        correlation: int,
        gate: Optional[Callable],
        atomic_energies: Optional[np.ndarray],
        radial_MLP: Optional[List[int]] = None,
    ):
        super().__init__()
        self.register_buffer(
            "atomic_numbers", torch.tensor(atomic_numbers, dtype=torch.int64)
        )
        self.register_buffer("r_max", torch.tensor(r_max, dtype=torch.float64))
        self.register_buffer(
            "num_interactions", torch.tensor(num_interactions, dtype=torch.int64)
        )
        # Embedding
        node_attr_irreps = o3.Irreps([(num_elements, (0, 1))])
        node_feats_irreps = o3.Irreps([(hidden_irreps.count(o3.Irrep(0, 1)), (0, 1))])
        self.node_embedding = LinearNodeEmbeddingBlock(
            irreps_in=node_attr_irreps, irreps_out=node_feats_irreps
        )
        self.radial_embedding = RadialEmbeddingBlock(
            r_max=r_max,
            num_bessel=num_bessel,
            num_polynomial_cutoff=num_polynomial_cutoff,
        )
        edge_feats_irreps = o3.Irreps(f"{self.radial_embedding.out_dim}x0e")

        sh_irreps = o3.Irreps.spherical_harmonics(max_ell)
        num_features = hidden_irreps.count(o3.Irrep(0, 1))
        interaction_irreps = (sh_irreps * num_features).sort()[0].simplify()
        self.spherical_harmonics = o3.SphericalHarmonics(
            sh_irreps, normalize=True, normalization="component"
        )
        if radial_MLP is None:
            radial_MLP = [64, 64, 64]
        # Interactions and readouts
        self.atomic_energies_fn = AtomicEnergiesBlock(atomic_energies)

        inter = interaction_cls_first(
            node_attrs_irreps=node_attr_irreps,
            node_feats_irreps=node_feats_irreps,
            edge_attrs_irreps=sh_irreps,
            edge_feats_irreps=edge_feats_irreps,
            target_irreps=interaction_irreps,
            hidden_irreps=hidden_irreps,
            avg_num_neighbors=avg_num_neighbors,
            radial_MLP=radial_MLP,
        )
        self.interactions = torch.nn.ModuleList([inter])

        # Use the appropriate self connection at the first layer
        use_sc_first = False
        if "Residual" in str(interaction_cls_first):
            use_sc_first = True

        node_feats_irreps_out = inter.target_irreps
        prod = EquivariantProductBasisBlock(
            node_feats_irreps=node_feats_irreps_out,
            target_irreps=hidden_irreps,
            correlation=correlation,
            num_elements=num_elements,
            use_sc=use_sc_first,
        )
        self.products = torch.nn.ModuleList([prod])

        self.readouts = torch.nn.ModuleList()
        self.readouts.append(LinearDipoleReadoutBlock(hidden_irreps, dipole_only=False))

        for i in range(num_interactions - 1):
            if i == num_interactions - 2:
                assert (
                    len(hidden_irreps) > 1
                ), "To predict dipoles use at least l=1 hidden_irreps"
                hidden_irreps_out = str(
                    hidden_irreps[:2]
                )  # Select scalars and l=1 vectors for last layer
            else:
                hidden_irreps_out = hidden_irreps
            inter = interaction_cls(
                node_attrs_irreps=node_attr_irreps,
                node_feats_irreps=hidden_irreps,
                edge_attrs_irreps=sh_irreps,
                edge_feats_irreps=edge_feats_irreps,
                target_irreps=interaction_irreps,
                hidden_irreps=hidden_irreps_out,
                avg_num_neighbors=avg_num_neighbors,
                radial_MLP=radial_MLP,
            )
            self.interactions.append(inter)
            prod = EquivariantProductBasisBlock(
                node_feats_irreps=interaction_irreps,
                target_irreps=hidden_irreps_out,
                correlation=correlation,
                num_elements=num_elements,
                use_sc=True,
            )
            self.products.append(prod)
            if i == num_interactions - 2:
                self.readouts.append(
                    NonLinearDipoleReadoutBlock(
                        hidden_irreps_out, MLP_irreps, gate, dipole_only=False
                    )
                )
            else:
                self.readouts.append(
                    LinearDipoleReadoutBlock(hidden_irreps, dipole_only=False)
                )

    def forward(
        self,
        data: Dict[str, torch.Tensor],
        training: bool = False,
        compute_force: bool = True,
        compute_virials: bool = False,
        compute_stress: bool = False,
        compute_displacement: bool = False,
    ) -> Dict[str, Optional[torch.Tensor]]:
        # Setup
        data["node_attrs"].requires_grad_(True)
        data["positions"].requires_grad_(True)
        num_graphs = data["ptr"].numel() - 1
        displacement = torch.zeros(
            (num_graphs, 3, 3),
            dtype=data["positions"].dtype,
            device=data["positions"].device,
        )
        if compute_virials or compute_stress or compute_displacement:
            (
                data["positions"],
                data["shifts"],
                displacement,
            ) = get_symmetric_displacement(
                positions=data["positions"],
                unit_shifts=data["unit_shifts"],
                cell=data["cell"],
                edge_index=data["edge_index"],
                num_graphs=num_graphs,
                batch=data["batch"],
            )

        # Atomic energies
        node_e0 = self.atomic_energies_fn(data["node_attrs"])
        e0 = scatter_sum(
            src=node_e0, index=data["batch"], dim=-1, dim_size=num_graphs
        )  # [n_graphs,]

        # Embeddings
        node_feats = self.node_embedding(data["node_attrs"])
        vectors, lengths = get_edge_vectors_and_lengths(
            positions=data["positions"],
            edge_index=data["edge_index"],
            shifts=data["shifts"],
        )
        edge_attrs = self.spherical_harmonics(vectors)
        edge_feats = self.radial_embedding(lengths)

        # Interactions
        energies = [e0]
        node_energies_list = [node_e0]
        dipoles = []
        for interaction, product, readout in zip(
            self.interactions, self.products, self.readouts
        ):
            node_feats, sc = interaction(
                node_attrs=data["node_attrs"],
                node_feats=node_feats,
                edge_attrs=edge_attrs,
                edge_feats=edge_feats,
                edge_index=data["edge_index"],
            )
            node_feats = product(
                node_feats=node_feats,
                sc=sc,
                node_attrs=data["node_attrs"],
            )
            node_out = readout(node_feats).squeeze(-1)  # [n_nodes, ]
            # node_energies = readout(node_feats).squeeze(-1)  # [n_nodes, ]
            node_energies = node_out[:, 0]
            energy = scatter_sum(
                src=node_energies, index=data["batch"], dim=-1, dim_size=num_graphs
            )  # [n_graphs,]
            energies.append(energy)
            node_dipoles = node_out[:, 1:]
            dipoles.append(node_dipoles)

        # Compute the energies and dipoles
        contributions = torch.stack(energies, dim=-1)
        total_energy = torch.sum(contributions, dim=-1)  # [n_graphs, ]
        node_energy_contributions = torch.stack(node_energies_list, dim=-1)
        node_energy = torch.sum(node_energy_contributions, dim=-1)  # [n_nodes, ]
        contributions_dipoles = torch.stack(
            dipoles, dim=-1
        )  # [n_nodes,3,n_contributions]
        atomic_dipoles = torch.sum(contributions_dipoles, dim=-1)  # [n_nodes,3]
        total_dipole = scatter_sum(
            src=atomic_dipoles,
            index=data["batch"].unsqueeze(-1),
            dim=0,
            dim_size=num_graphs,
        )  # [n_graphs,3]
        baseline = compute_fixed_charge_dipole(
            charges=data["charges"],
            positions=data["positions"],
            batch=data["batch"],
            num_graphs=num_graphs,
        )  # [n_graphs,3]
        total_dipole = total_dipole + baseline

        forces, virials, stress = get_outputs(
            energy=total_energy,
            positions=data["positions"],
            displacement=displacement,
            cell=data["cell"],
            training=training,
            compute_force=compute_force,
            compute_virials=compute_virials,
            compute_stress=compute_stress,
        )

        output = {
            "energy": total_energy,
            "node_energy": node_energy,
            "contributions": contributions,
            "forces": forces,
            "virials": virials,
            "stress": stress,
            "displacement": displacement,
            "dipole": total_dipole,
            "atomic_dipoles": atomic_dipoles,
        }
>>>>>>> deeff357
        return output<|MERGE_RESOLUTION|>--- conflicted
+++ resolved
@@ -40,13 +40,7 @@
         atomic_numbers: List[int],
         correlation: int,
         gate: Optional[Callable],
-<<<<<<< HEAD
-        activation: torch.nn.Module = torch.nn.SiLU(),
-    ):
-        super().__init__()
-        self.r_max = r_max
-        self.atomic_numbers = atomic_numbers
-=======
+        activation: Optional[torch.nn.Module] = None,
         radial_MLP: Optional[List[int]] = None,
         radial_type: Optional[str] = "bessel",
     ):
@@ -60,7 +54,9 @@
         self.register_buffer(
             "num_interactions", torch.tensor(num_interactions, dtype=torch.int64)
         )
->>>>>>> deeff357
+        if activation is None:
+            activation = torch.nn.SiLU()
+        self.activation = activation
         # Embedding
         node_attr_irreps = o3.Irreps([(num_elements, (0, 1))])
         node_feats_irreps = o3.Irreps([(hidden_irreps.count(o3.Irrep(0, 1)), (0, 1))])
@@ -94,11 +90,8 @@
             target_irreps=interaction_irreps,
             hidden_irreps=hidden_irreps,
             avg_num_neighbors=avg_num_neighbors,
-<<<<<<< HEAD
             activation=activation,
-=======
             radial_MLP=radial_MLP,
->>>>>>> deeff357
         )
         self.interactions = torch.nn.ModuleList([inter])
 
@@ -136,11 +129,8 @@
                 target_irreps=interaction_irreps,
                 hidden_irreps=hidden_irreps_out,
                 avg_num_neighbors=avg_num_neighbors,
-<<<<<<< HEAD
                 activation=activation,
-=======
                 radial_MLP=radial_MLP,
->>>>>>> deeff357
             )
             self.interactions.append(inter)
             prod = EquivariantProductBasisBlock(
@@ -161,9 +151,7 @@
 
     def forward(self, data: AtomicData, training=False) -> Dict[str, Any]:
         # Setup
-<<<<<<< HEAD
-        data.positions.requires_grad = True
-=======
+        # data.positions.requires_grad = True
         data["node_attrs"].requires_grad_(True)
         data["positions"].requires_grad_(True)
         num_graphs = data["ptr"].numel() - 1
@@ -185,7 +173,6 @@
                 num_graphs=num_graphs,
                 batch=data["batch"],
             )
->>>>>>> deeff357
 
         # Atomic energies
         node_e0 = self.atomic_energies_fn(data.node_attrs)
@@ -203,11 +190,8 @@
 
         # Interactions
         energies = [e0]
-<<<<<<< HEAD
-=======
         node_energies_list = [node_e0]
         node_feats_list = []
->>>>>>> deeff357
         for interaction, product, readout in zip(
             self.interactions, self.products, self.readouts
         ):
@@ -234,8 +218,6 @@
         # Sum over energy contributions
         contributions = torch.stack(energies, dim=-1)
         total_energy = torch.sum(contributions, dim=-1)  # [n_graphs, ]
-<<<<<<< HEAD
-=======
         node_energy_contributions = torch.stack(node_energies_list, dim=-1)
         node_energy = torch.sum(node_energy_contributions, dim=-1)  # [n_nodes, ]
 
@@ -250,22 +232,15 @@
             compute_virials=compute_virials,
             compute_stress=compute_stress,
         )
->>>>>>> deeff357
 
         return {
             "energy": total_energy,
             "contributions": contributions,
-<<<<<<< HEAD
-            "forces": compute_forces(
-                energy=total_energy, positions=data.positions, training=training
-            ),
-=======
             "forces": forces,
             "virials": virials,
             "stress": stress,
             "displacement": displacement,
             "node_feats": node_feats_out,
->>>>>>> deeff357
         }
 
 
@@ -283,9 +258,7 @@
 
     def forward(self, data: AtomicData, training=False) -> Dict[str, Any]:
         # Setup
-<<<<<<< HEAD
-        data.positions.requires_grad = True
-=======
+        # data.positions.requires_grad = True
         data["positions"].requires_grad_(True)
         data["node_attrs"].requires_grad_(True)
         num_graphs = data["ptr"].numel() - 1
@@ -307,7 +280,6 @@
                 num_graphs=num_graphs,
                 batch=data["batch"],
             )
->>>>>>> deeff357
 
         # Atomic energies
         node_e0 = self.atomic_energies_fn(data.node_attrs)
@@ -360,12 +332,6 @@
         total_e = e0 + inter_e
 
         output = {
-<<<<<<< HEAD
-            "energy": total_e,
-            "forces": compute_forces(
-                energy=inter_e, positions=data.positions, training=training
-            ),
-=======
             "energy": total_energy,
             "node_energy": node_energy,
             "interaction_energy": inter_e,
@@ -374,7 +340,6 @@
             "stress": stress,
             "displacement": displacement,
             "node_feats": node_feats_out,
->>>>>>> deeff357
         }
 
         return output
@@ -566,8 +531,6 @@
             ),
         }
 
-<<<<<<< HEAD
-=======
         return output
 
 
@@ -1018,5 +981,4 @@
             "dipole": total_dipole,
             "atomic_dipoles": atomic_dipoles,
         }
->>>>>>> deeff357
         return output